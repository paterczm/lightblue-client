--- conflicted
+++ resolved
@@ -9,7 +9,6 @@
     private String entityName;
     private String entityVersion;
 
-<<<<<<< HEAD
     public AbstractLightblueRequest() {}
 
     /**
@@ -27,9 +26,6 @@
         this.entityVersion=version;
     }
 
-    @Override
-=======
->>>>>>> 11efbe80
     public String getEntityName() {
         return entityName;
     }
