--- conflicted
+++ resolved
@@ -23,16 +23,10 @@
 
     // binary_comparison_operator := "=" | "!=" | "<" | ">" | "<=" | ">=" |
     //        "$eq" | "$neq" | "$lt" | "$gt" | "$lte" | "$gte
-    public static final Set<String> allowedOperatorsSet = new HashSet<String>(Arrays.asList(
-            new String[]{"=", "!=", "<", ">", "<=", ">=", "$eq", "$neq", "$lt", "$lte", "$gte" }));
+    public static final Set<String> allowedOperatorsSet = new HashSet<>(Arrays.asList(
+            new String[]{"=", "!=", "<", ">", "<=", ">=", "$eq", "$neq", "$lt", "$lte", "$gte"}));
 
     public ValueQuery(String expression) {
-<<<<<<< HEAD
-        String[] parts = expression.split("\\s");
-        this.field = parts[0];
-        this.operator = parts[1];
-        this.rValue = parts[2];
-=======
         Matcher m = expressionPattern.matcher(expression);
         if (m.find()) {
             field = m.group(1);
@@ -40,13 +34,11 @@
             rValue = m.group(3);
 
             if (!allowedOperatorsSet.contains(operator)) {
-                throw new IllegalArgumentException(operator+" operator is not allowed. Allowed options are: "+allowedOperatorsSet.toString());
+                throw new IllegalArgumentException(operator + " operator is not allowed. Allowed options are: " + allowedOperatorsSet.toString());
             }
+        } else {
+            throw new IllegalArgumentException("'" + expression + "' is incorrect");
         }
-        else {
-            throw new IllegalArgumentException("'"+expression +"' is incorrect");
-        }
->>>>>>> b1d035e1
     }
 
     public ValueQuery(String field, ExpressionOperation operation, String rValue) {
@@ -70,19 +62,16 @@
         return toJson();
     }
 
-<<<<<<< HEAD
-    public static ValueQuery withValue(String expression) {
-=======
     /**
      * Expression must follow this pattern: field op value, where field cannot
-     * contain any whitespace characters (value can) and op is one of the following
-     * operators: {"=", "!=", "<", ">", "<=", ">=", "$eq", "$neq", "$lt", "$lte", "$gte" }
+     * contain any whitespace characters (value can) and op is one of the
+     * following operators: {"=", "!=", "<", ">", "<=", ">=", "$eq", "$neq",
+     * "$lt", "$lte", "$gte" }
      *
      * @param expression
      * @return
      */
-    public static ValueQuery withValue(String expression){
->>>>>>> b1d035e1
+    public static ValueQuery withValue(String expression) {
         return new ValueQuery(expression);
     }
 }